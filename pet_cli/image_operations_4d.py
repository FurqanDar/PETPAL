--- conflicted
+++ resolved
@@ -336,256 +336,4 @@
         region_tac_file = np.array([pet_meta[time_frame_keyword],extracted_tac]).T
         header_text = f'{time_frame_keyword}\t{regions_abrev[i]}_mean_activity'
         out_tac_path = os.path.join(out_tac_dir, f'tac-{regions_abrev[i]}.tsv')
-<<<<<<< HEAD
-        np.savetxt(out_tac_path,region_tac_file,delimiter='\t',header=header_text,comments='')
-
-
-class ImageOps4d():
-    """
-    :class:`ImageOps4D` to provide basic implementations of the preprocessing functions in module
-    ``image_operations_4d``. Uses a properties dictionary ``preproc_props`` to
-    determine the inputs and outputs of preprocessing methods.
-
-    Key methods include:
-        - :meth:`update_props`: Update properties dictionary ``preproc_props``
-          with new properties.
-        - :meth:`run_preproc`: Given a method in ``image_operations_4d``, run the
-          provided method with inputs and outputs determined by properties
-          dictionary ``preproc_props``.
-
-    Attributes:
-        -`output_directory`: Directory in which files are written to.
-        -`output_filename_prefix`: Prefix appended to beginning of written
-         files.
-        -`preproc_props`: Properties dictionary used to set parameters for PET
-         preprocessing.
-
-    Example:
-
-    .. code-block:: python
-    
-        output_directory = '/path/to/processing'
-        output_filename_prefix = 'sub-01'
-        sub_01 = pet_cli.image_operations_4d.ImageOps4d(output_directory,output_filename_prefix)
-        params = {
-            'FilePathPET': '/path/to/pet.nii.gz',
-            'FilePathAnat': '/path/to/mri.nii.gz',
-            'HalfLife': 1220.04,  # C11 half-life in seconds
-            'FilePathRegInp': '/path/to/image/to/be/registered.nii.gz',
-            'FilePathMocoInp': '/path/to/image/to/be/motion/corrected.nii.gz',
-            'MotionTarget': '/path/to/pet/reference/target.nii.gz',
-            'FilePathTACInput': '/path/to/registered/pet.nii.gz',
-            'FilePathLabelMap': '/path/to/label/map.tsv',
-            'FilePathSeg': '/path/to/segmentation.nii.gz',
-            'TimeFrameKeyword': 'FrameTimesStart'  # using start time or midpoint reference time
-            'Verbose': True,
-        }
-        sub_01.update_props(params)
-        sub_01.run_preproc('weighted_series_sum')
-        sub_01.run_preproc('motion_correction')
-        sub_01.run_preproc('register_pet')
-        sub_01.run_preproc('write_tacs')
-
-
-    See Also:
-        :class:`ImageIO`
-
-    """
-    def __init__(self,
-                 output_directory: str,
-                 output_filename_prefix: str) -> None:
-        self.output_directory = os.path.abspath(output_directory)
-        self.output_filename_prefix = output_filename_prefix
-        self.preproc_props = self._init_preproc_props()
-
-
-    @staticmethod
-    def _init_preproc_props() -> dict:
-        """
-        Initializes preproc properties dictionary.
-
-        The available fields in the preproc properties dictionary are described
-        as follows:
-            * FilePathPET (str): Path to PET file to be analysed.
-            * FilePathMocoInp (str): Path to PET file to be motion corrected.
-            * FilePathRegInp (str): Path to PET file to be registered to anatomical data.
-            * FilePathAnat (str): Path to anatomical image to which ``FilePathRegInp`` is registered.
-            * FilePathTACInput (str): Path to PET file with which TACs are computed.
-            * FilePathSeg (str): Path to a segmentation image in anatomical space.
-            * FilePathLabelMap (str): Path to a label map file, indexing segmentation values to ROIs.
-            * MotionTarget (str | tuple): Target for transformation methods. See :meth:`determine_motion_target`.
-            * MocoPars (keyword arguments): Keyword arguments fed into the method call :meth:`ants.motion_correction`.
-            * RegPars (keyword arguments): Keyword arguments fed into the method call :meth:`ants.registration`.
-            * HalfLife (float): Half life of radioisotope.
-            * RegionExtract (int): Region index in the segmentation image to extract TAC from, if running TAC on a single ROI.
-            * TimeFrameKeyword (str): Keyword in metadata file corresponding to frame timing array to be used in analysis.
-            * Verbose (bool): Set to ``True`` to output processing information.
-
-        """
-        preproc_props = {'FilePathPET': None,
-                 'FilePathMocoInp': None,
-                 'FilePathRegInp': None,
-                 'FilePathAnat': None,
-                 'FilePathTACInput': None,
-                 'FilePathSeg': None,
-                 'FilePathLabelMap': None,
-                 'MotionTarget': None,
-                 'MocoPars': None,
-                 'RegPars': None,
-                 'HalfLife': None,
-                 'RegionExtract': None,
-                 'TimeFrameKeyword': None,
-                 'Verbose': False}
-        return preproc_props
-    
-
-    def update_props(self,new_preproc_props: dict) -> dict:
-        """
-        Update the processing properties with items from a new dictionary.
-
-        Args:
-            new_preproc_props (dict): Dictionary with updated properties 
-                values. Can have any or all fields filled from the available
-                list of fields.
-
-        Returns:
-            updated_props (dict): The updated ``preproc_props`` dictionary.
-
-
-        """
-        preproc_props = self.preproc_props
-        valid_keys = [*preproc_props]
-        updated_props = preproc_props.copy()
-        keys_to_update = [*new_preproc_props]
-
-        for key in keys_to_update:
-
-            if key not in valid_keys:
-                raise ValueError("Invalid preproc property! Expected one of:\n"
-                                 f"{valid_keys}.\n Got {key}.")
-
-            updated_props[key] = new_preproc_props[key]
-
-        self.preproc_props = updated_props
-        return updated_props
-
-
-    def _check_method_props_exist(self,
-                                 method_name: str) -> None:
-        """
-        Check if all necessary properties exist in the ``props`` dictionary to
-        run the given method.
-
-        Args:
-            method_name (str): Name of method to be checked. Must be name of 
-                a method in this module.
-        """
-        preproc_props = self.preproc_props
-        existing_keys = [*preproc_props]
-
-        if method_name=='weighted_series_sum':
-            required_keys = ['FilePathPET','HalfLife','Verbose']
-        elif method_name=='motion_correction':
-            required_keys = ['FilePathMocoInp','MotionTarget','Verbose']
-        elif method_name=='register_pet':
-            required_keys = ['MotionTarget','FilePathRegInp','FilePathAnat','Verbose']
-        elif method_name=='resample_segmentation':
-            required_keys = ['FilePathTACInput','FilePathSeg','Verbose']
-        elif method_name=='extract_tac_from_4dnifty_using_mask':
-            required_keys = ['FilePathTACInput','FilePathSeg','RegionExtract','Verbose']
-        elif method_name=='write_tacs':
-            required_keys = ['FilePathTACInput','FilePathLabelMap','FilePathSeg','Verbose','TimeFrameKeyword']
-        else:
-            raise ValueError("Invalid method_name! Must be either"
-                             "'weighted_series_sum', 'motion_correction', "
-                             "'register_pet', 'resample_segmentation', "
-                             "'extract_tac_from_4dnifty_using_mask', or "
-                             f"'write_tacs'. Got {method_name}")
-        for key in required_keys:
-            if key not in existing_keys:
-                raise ValueError(f"Preprocessing method requires property"
-                                 f" {key}, however {key} was not found in "
-                                 "processing properties. Existing properties "
-                                 f"are: {existing_keys}, while needed keys to "
-                                 f"run {method_name} are: {required_keys}.")
-
-
-    def run_preproc(self,
-                    method_name: str):
-        """
-        Run a specific preprocessing step.
-
-        Args:
-            method_name (str): Name of method to be run. Must be name of a
-                method in this module.
-        """
-        preproc_props = self.preproc_props
-        self._check_method_props_exist(method_name=method_name)
-        if method_name=='weighted_series_sum':
-            output_file_name = f'{self.output_filename_prefix}_wss.nii.gz'
-            outfile = os.path.join(self.output_directory,
-                                   output_file_name)
-            weighted_series_sum(input_image_4d_path=preproc_props['FilePathPET'],
-                                out_image_path=outfile,
-                                half_life=preproc_props['HalfLife'],
-                                verbose=preproc_props['Verbose'])
-        elif method_name=='motion_correction':
-            output_file_name = f'{self.output_filename_prefix}_moco.nii.gz'
-            outfile = os.path.join(self.output_directory,
-                                   output_file_name)
-            moco_outputs = motion_correction(input_image_4d_path=preproc_props['FilePathMocoInp'],
-                                             motion_target_option=preproc_props['MotionTarget'],
-                                             out_image_path=outfile,
-                                             verbose=preproc_props['Verbose'],
-                                             half_life=preproc_props['HalfLife'],
-                                             kwargs=preproc_props['MocoPars'])
-            motion = moco_outputs[2]
-            output_plot = os.path.join(self.output_directory,
-                                       f'{self.output_filename_prefix}_motion.png')
-            qc_plots.motion_plot(framewise_displacement=motion,
-                                 output_plot=output_plot)
-            return moco_outputs
-        elif method_name=='register_pet':
-            output_file_name = f'{self.output_filename_prefix}_reg.nii.gz'
-            outfile = os.path.join(self.output_directory,
-                                   output_file_name)
-            register_pet(motion_target_option=preproc_props['MotionTarget'],
-                         input_reg_image_path=preproc_props['FilePathRegInp'],
-                         reference_image_path=preproc_props['FilePathAnat'],
-                         out_image_path=outfile,
-                         verbose=preproc_props['Verbose'],
-                         half_life=preproc_props['HalfLife'],
-                         kwargs=preproc_props['RegPars'])
-        elif method_name=='resample_segmentation':
-            output_file_name = f'{self.output_filename_prefix}_seg-res.nii.gz'
-            outfile = os.path.join(self.output_directory,
-                                   output_file_name)
-            resample_segmentation(input_image_4d_path=preproc_props['FilePathTACInput'],
-                                  segmentation_image_path=preproc_props['FilePathSeg'],
-                                  out_seg_path=outfile,
-                                  verbose=preproc_props['Verbose'])
-            self.update_props({'FilePathSeg': outfile})
-        elif method_name=='extract_tac_from_4dnifty_using_mask':
-            return extract_tac_from_4dnifty_using_mask(input_image_4d_path=preproc_props['FilePathTACInput'],
-                                                segmentation_image_path=preproc_props['FilePathSeg'],
-                                                region=preproc_props['RegionExtract'],
-                                                verbose=preproc_props['Verbose'])
-        elif method_name=='write_tacs':
-            outdir = os.path.join(self.output_directory,'tacs')
-            os.makedirs(outdir,exist_ok=True)
-            write_tacs(input_image_4d_path=preproc_props['FilePathTACInput'],
-                       label_map_path=preproc_props['FilePathLabelMap'],
-                       segmentation_image_path=preproc_props['FilePathSeg'],
-                       out_tac_dir=outdir,
-                       verbose=preproc_props['Verbose'],
-                       time_frame_keyword=preproc_props['TimeFrameKeyword'])
-        else:
-            raise ValueError("Invalid method_name! Must be either"
-                             "'weighted_series_sum', 'motion_correction', "
-                             "'register_pet', 'resample_segmentation', "
-                             "'extract_tac_from_4dnifty_using_mask', or "
-                             f"'write_tacs'. Got {method_name}")
-        return None
-=======
-        np.savetxt(out_tac_path,region_tac_file,delimiter='\t',header=header_text,comments='')
->>>>>>> 7f3f0a6c
+        np.savetxt(out_tac_path,region_tac_file,delimiter='\t',header=header_text,comments='')