[build-system]
requires = ["hatchling"]
build-backend = "hatchling.build"

[project]
name = "petpal"
<<<<<<< HEAD
version = "0.2.2"
=======
version = "0.2.1"
>>>>>>> cd292171
description = "PET-PAL (Positron Emission Tomography Processing and Analysis Library)"
authors = [
    {name = "Furqan Dar", email = "dar@wustl.edu"},
    {name = "Bradley Judge"},
    {name = "Noah Goldman", email = "noahg@wustl.edu"},
    {name = "Kenan Oestreich", email = "kenan.oestreich@wustl.edu"}
]
requires-python = ">= 3.12" # At least Python 3.12
dependencies = [
    "docker",
    "numpy",
    "scipy",
    "numba",
    "pandas",
    "nibabel",
    "antspyx >= 0.5",
    "fslpy",
    "SimpleITK",
    "matplotlib",
    "sphinx",
    "sphinx-autoapi",
    "sphinx-design",
    "pydata-sphinx-theme",
    "bids_validator",
    "seaborn",
    "networkx",
    "scikit-learn"
]
readme = "README.md"
classifiers = [  # These are added to PyPI package when published; Used for searching
    "License :: OSI Approved :: GNU General Public License v3 or later (GPLv3+)",
    "Development Status :: 2 - Pre-Alpha",
    "Intended Audience :: Science/Research",
    "Natural Language :: English",
    "Topic :: Scientific/Engineering :: Image Processing",

    # Python Versions (This does NOT restrict in any way; merely for PyPI searches)
    "Programming Language :: Python :: 3",
]

[project.scripts]
    petpal-preproc = "petpal.cli.cli_preproc:main"
    petpal-bids = "petpal.cli.cli_bids:main"
    petpal-tac-interpolate = "petpal.cli.cli_tac_interpolation:main"
    petpal-graph-plot = "petpal.cli.cli_graphical_plots:main"
    petpal-graph-analysis = "petpal.cli.cli_graphical_analysis:main"
    petpal-parametric-image = "petpal.cli.cli_parametric_images:main"
    petpal-tcm-fit = "petpal.cli.cli_tac_fitting:main"
    petpal-rtms = "petpal.cli.cli_reference_tissue_models:main"
    petpal-vat-proc = "petpal.cli.cli_vat_processing:main"
    petpal-brier-fdg-pipeline = "petpal.cli.cli_brier_fdg_processing:main"
    petpal-pib-proc = "petpal.cli.cli_pib_processing:main"
    petpal-pvc = "petpal.cli.cli_pvc:main"
    petpal-plot-tacs = "petpal.cli.cli_plot_tacs:main"

[project.urls]
    Repository = "https://github.com/FurqanDar/PETPAL.git"<|MERGE_RESOLUTION|>--- conflicted
+++ resolved
@@ -4,11 +4,7 @@
 
 [project]
 name = "petpal"
-<<<<<<< HEAD
 version = "0.2.2"
-=======
-version = "0.2.1"
->>>>>>> cd292171
 description = "PET-PAL (Positron Emission Tomography Processing and Analysis Library)"
 authors = [
     {name = "Furqan Dar", email = "dar@wustl.edu"},
