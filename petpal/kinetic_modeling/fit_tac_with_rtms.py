--- conflicted
+++ resolved
@@ -194,7 +194,6 @@
 
 
             import numpy as np
-<<<<<<< HEAD
             import matplotlib.pyplot as plt
 
             import petpal.kinetic_modeling.tcms_as_convolutions as pet_tcm
@@ -223,43 +222,10 @@
                                                    tac_times_in_minutes=tac_times_in_minutes,
                                                    reference_tac_vals=ref_tac_vals,
                                                    method='srtm')
-=======
-            from petpal.kinetic_modeling.tcms_as_convolutions import generate_tac_1tcm_c1_from_tac
-            from petpal.kinetic_modeling.reference_tissue_models import calc_srtm_tac
-            from petpal.kinetic_modeling.fit_tac_with_rtms import FitTACWithRTMs
-            from petpal.utils.time_activity_curve import TimeActivityCurve
-
-            # loading the input tac to generate a reference region tac
-            input_tac_path = "../../data/tcm_tacs/fdg_plasma_clamp_evenly_resampled.txt"
-            input_tac_times, input_tac_vals = np.asarray(np.loadtxt(input_tac_path).T,
-                                                         float)
-
-            # generating a reference region tac
-            tac_times_vals = generate_tac_1tcm_c1_from_tac(tac_times=input_tac_times,
-                                                           tac_vals=input_tac_vals,
-                                                           k1=1.0,
-                                                           k2=0.2)
-            tac_times_in_minutes, ref_tac_vals = tac_times_vals
-            reference_tac = TimeActivityCurve(times=tac_times_in_minutes, activity=ref_tac_vals)
-
-            # generating an SRTM tac
-            srtm_tac_vals = calc_srtm_tac(tac_times_in_minutes=tac_times_in_minutes,
-                                          ref_tac_vals=ref_tac_vals,
-                                          r1=1.0,
-                                          k2=0.25,
-                                          bp=3.0)
-            srtm_tac = TimeActivityCurve(times=tac_times_in_minutes, activity=srtm_tac_vals)
-
-
-            rtm_analysis = FitTACWithRTMs(target_tac=srtm_tac,
-                                          reference_tac=reference_tac,
-                                          method='srtm')
->>>>>>> 7e2bc7f0
 
             # Performing the fit
             rtm_analysis.fit_tac_to_model()
             fit_results = rtm_analysis.fit_results[0]
-<<<<<<< HEAD
             fit_results_dict = dict(r1=fit_results[0], k2=fit_results[1], bp=fit_results[2])
 
             assert np.allclose(fit_results, list(test_params.values()))
@@ -275,8 +241,6 @@
             plt.legend()
             plt.ylim(0, None)
             plt.show()
-=======
->>>>>>> 7e2bc7f0
 
 
     This will give you the kinetic parameter values of the SRTM for the provided TACs.
