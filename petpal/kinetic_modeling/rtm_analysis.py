--- conflicted
+++ resolved
@@ -278,20 +278,10 @@
         with open(analysis_props_file, 'w', encoding='utf-8') as f:
             json.dump(obj=self.analysis_props, fp=f, indent=4)
 
-<<<<<<< HEAD
-    def __call__(self,
-                 bounds = None,
-                 t_thresh_in_mins = None,
-                 k2_prime = None,):
-        self.run_analysis(bounds=bounds, t_thresh_in_mins=t_thresh_in_mins, k2_prime=k2_prime)
-        self.save_analysis()
-    
-=======
     def __call__(self, bounds, t_thresh_in_mins, k2_prime):
         self.run_analysis(bounds=bounds, t_thresh_in_mins=t_thresh_in_mins, k2_prime=k2_prime)
         self.save_analysis()
 
->>>>>>> 3d58c4a9
     def _calc_mrtm_fit_props(self, fit_results: np.ndarray,
                              k2_prime: float,
                              t_thresh_in_mins: float,
