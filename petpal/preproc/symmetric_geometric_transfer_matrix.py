--- conflicted
+++ resolved
@@ -10,14 +10,8 @@
 from scipy.ndimage import gaussian_filter
 import ants
 
-<<<<<<< HEAD
-from ..utils.image_io import read_label_map_tsv
-from ..utils.useful_functions import (check_physical_space_for_ants_image_pair,
-                                      str_to_pascal_case)
-=======
 from ..meta.label_maps import LabelMapLoader
 from ..utils.useful_functions import check_physical_space_for_ants_image_pair
->>>>>>> 4a412609
 from ..utils.scan_timing import ScanTimingInfo
 from ..utils.time_activity_curve import TimeActivityCurve
 from ..preproc.segmentation_tools import unique_segmentation_labels
@@ -39,11 +33,7 @@
                 aligned which is used to delineate regions for PVC.
             fwhm (float | tuple[float, float, float]): Full width at half maximum of the Gaussian 
                 blurring kernel for each dimension in mm. If only one number is provided, it is used for all dimensions.
-<<<<<<< HEAD
-            segmentation_label_map_path (Optional, str): Path to segmentation label map table,
-=======
             label_map_option (Optional, str): Path to segmentation label map table,
->>>>>>> 4a412609
                 to be read by :func:`~.read_label_map_tsv`, for segmentation labeling ROIs in the outputs.
                 Defaults to None.
             zeroth_roi (bool): If False, ignores the zeroth ``0`` label in calculations, often used to
@@ -76,11 +66,7 @@
                 sgtm_4d_analysis = Sgtm(input_image_path=input_4d_image_path,
                                         segmentation_image_path=segmentation_image_path,
                                         fwhm=fwhm,
-<<<<<<< HEAD
-                                        segmentation_label_map_path=segmentation_label_map_path,
-=======
                                         label_map_option=label_map_option,
->>>>>>> 4a412609
                                         zeroth_roi = False)
                 sgtm_4d_analysis(output_path="/path/to/output/directory/", out_tac_prefix='sub-001_ses-001_desc-sGTM')
 
@@ -170,11 +156,6 @@
                                                           zeroth_roi=self.zeroth_roi)
             region_short_names = [f'UNK{i:05d}' for i in region_index_map]
         else:
-<<<<<<< HEAD
-            seg_label_map = read_label_map_tsv(label_map_file=self.segmentation_label_map_path)
-            region_index_map = seg_label_map['mapping'].to_list()
-            region_short_names = [str_to_pascal_case(label) for label in seg_label_map['abbreviation']]
-=======
             warnings.warn(f"Using label map for sGTM with option: {self.label_map_option}. Users "
                           "should be aware that any label map used with sGTM should contain a "
                           "complete list of regions for the brain. Review label map and "
@@ -183,7 +164,6 @@
             seg_label_map = LabelMapLoader(label_map_option=self.label_map_option).label_map
             region_index_map = list(seg_label_map.keys())
             region_short_names = list(seg_label_map.values())
->>>>>>> 4a412609
         return (region_index_map, region_short_names)
 
 
@@ -383,11 +363,7 @@
 
         tac_array = np.asarray(sgtm_result).T
 
-<<<<<<< HEAD
-        for i, (label, name) in enumerate(zip(*self.unique_labels)):
-=======
         for i, (_label, name) in enumerate(zip(*self.unique_labels)):
->>>>>>> 4a412609
             pvc_tac = TimeActivityCurve(times=tac_times,
                                         activity=tac_array[i,:])
             out_tac_path = os.path.join(f'{out_tac_dir}', f'{out_tac_prefix}_seg-{name}_tac.tsv')
