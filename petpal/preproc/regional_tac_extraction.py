"""
Regional TAC extraction
"""
import os
from collections.abc import Callable
import pathlib
import numpy as np
import ants
import pandas as pd

from .segmentation_tools import combine_regions_as_mask
from ..utils import image_io
from ..utils.scan_timing import ScanTimingInfo
<<<<<<< HEAD
from ..utils.useful_functions import (check_physical_space_for_ants_image_pair,
                                      str_to_pascal_case)
=======
from ..utils.useful_functions import check_physical_space_for_ants_image_pair
>>>>>>> 4a412609
from ..utils.time_activity_curve import TimeActivityCurve
from ..meta.label_maps import LabelMapLoader

def extract_roi_voxel_tacs_from_image_using_mask(input_image: ants.core.ANTsImage,
                                                 mask_image: ants.core.ANTsImage,
                                                 verbose: bool = False) -> np.ndarray:
    """
    Function to extract ROI voxel tacs from an image using a mask image.

    This function returns all the voxel TACs, and unlike
    :func:`extract_mean_roi_tac_from_nifti_using_segmentation` does not calculate the mean over
    all the voxels.

    Args:
        input_image (ants.core.ANTsImage): Input 4D-image from which to extract ROI voxel tacs.
        mask_image (ants.core.ANTsImage): Mask image which determines which voxels to extract.
        verbose (bool, optional): If True, prints information about the shape of extracted voxel
            tacs.

    Returns:
        out_voxels (np.ndarray): Array of voxel TACs of shape (num_voxels, num_frames)

    Raises:
         AssertionError: If input image is not 4D-image.
         AssertionError: If mask image is not in the same physical space as the input image.

    Example:

        .. code-block:: python

            import ants
            import numpy as np

            from petpal.preproc import regional_tac_extraction
            tac_func = regional_tac_extraction.extract_roi_voxel_tacs_from_image_using_mask
            
            # Read images
            pet_img = ants.image_read("/path/to/pet.nii.gz")
            masked_region_img = ants.image_read("/path/to/mask_region.nii.gz")

            # Run ROI extraction and save
            time_series = tac_func(input_image=pet_img, mask_image=masked_region_img).T
            np.savetxt("time_series.tsv", time_series, delimiter='\t')
            
    """
    assert len(input_image.shape) == 4, "Input image must be 4D."
    assert check_physical_space_for_ants_image_pair(input_image, mask_image), (
        "Images must have the same physical dimensions.")

    out_voxels = apply_mask_4d(input_arr=input_image.numpy(),
                               mask_arr=mask_image.numpy(),
                               verbose=verbose)
    return out_voxels


def apply_mask_4d(input_arr: np.ndarray,
                  mask_arr: np.ndarray,
                  verbose: bool = False) -> np.ndarray:
    """
    Function to extract ROI voxel tacs from an array using a mask array.

    This function applies a 3D mask to a 4D image, returning the time series for each voxel in a
    single flattened numpy array.

    Args:
        input_arr (np.ndarray): Input 4D-image from which to extract ROI voxel tacs.
        mask_arr (np.ndarray): Mask image which determines which voxels to extract.
        verbose (bool, optional): If True, prints information about the shape of extracted voxel
            tacs.

    Returns:
        out_voxels (np.ndarray): Time series of each voxel in the mask, as a flattened numpy array.

    Raises:
         AssertionError: If input array is not 4D.
         AssertionError: If input and mask array shapes are mismatched.

    Example:

        .. code-block:: python

            import ants
            import numpy as np

            from petpal.preproc.regional_tac_extraction import apply_mask_4d
            
            # Read images
            pet_img = ants.image_read("/path/to/pet.nii.gz")
            masked_region_img = ants.image_read("/path/to/mask_region.nii.gz")

            # Get underlying arrays
            pet_arr = pet_img.numpy()
            masked_region_arr = masked_region_img.numpy()

            # Run ROI extraction and save
            time_series = apply_mask_4d(input_arr=pet_arr, mask_arr=masked_region_arr).T
            np.savetxt("time_series.tsv", time_series, delimiter='\t')

    """
    assert len(input_arr.shape) == 4, "Input array must be 4D."
    assert input_arr.shape[:3] == mask_arr.shape, (
            "Array must have the same physical dimensions.")

    x_inds, y_inds, z_inds = mask_arr.nonzero()
    out_voxels = input_arr[x_inds, y_inds, z_inds, :]
    if verbose:
        print(f"(ImageOps): Output TACs have shape {out_voxels.shape}")
    return out_voxels


def voxel_average_w_uncertainty(pet_voxels: np.ndarray) -> tuple[np.ndarray, np.ndarray]:
    """Spatially average flattened PET voxels and get the standard deviation as well.

    Takes a 2D M x N numpy array with M voxels and N time frames and returns a tuple of 1D N-length
    numpy arrays with the mean activity and standard deviation for each time frame.

    Args:
        pet_voxels (np.ndarray): 2D M x N array of PET voxels with M voxels and N time frames.
            Typically takes the output of
            :func:`~petpal.preproc.regional_tac_extraction.apply_mask_4d`.

    Returns:
        average_w_uncertainty (tuple[np.ndarray, np.ndarray]): Average and standard deviation of
            PET voxels for each time frame."""
    pet_average = pet_voxels.mean((0))
    pet_uncertainty = pet_voxels.std((0))
    return (pet_average, pet_uncertainty)


def write_tacs(input_image_path: str,
               label_map_path: str,
               segmentation_image_path: str,
               out_tac_dir: str,
               out_tac_prefix: str = '',
               verbose: bool = False):
    """
    Function to write Tissue Activity Curves for each region, given a segmentation,
    4D PET image, and label map. Computes the average of the PET image within each
    region. Writes a JSON for each region with region name, frame start time, and mean 
    value within region.

    Args:
        input_image_path (str): Path to the 4D PET image from which regional TACs will be
            extracted.
        label_map_path (str): Path to the dseg file linking regions to their mappings in the
            segmentation image.
        segmentation_image_path (str): Path to the segmentation image containing ROIs. Must be in
            the same space as input_image.
        out_tac_dir (str): Path to the directory where regional TACs will be written to.
        out_tac_prefix (str): Prefix for output TAC files. Typically the participant ID.
        verbose (bool): Set to True to print processing info. Default False.
    """
    label_map = image_io.read_label_map_tsv(label_map_file=label_map_path)
    regions_abrev = label_map['abbreviation']

    pet_numpy = ants.image_read(input_image_path).numpy()
    seg_numpy = ants.image_read(segmentation_image_path).numpy()

    scan_timing_info = ScanTimingInfo.from_nifti(image_path=input_image_path)
    tac_times_in_mins = scan_timing_info.center_in_mins

    for i, region_map in enumerate(label_map['mapping']):
        region_mask = combine_regions_as_mask(segmentation_img=seg_numpy,
                                              label=int(region_map))
        pet_masked_region = apply_mask_4d(input_arr=pet_numpy,
                                          mask_arr=region_mask)
        extracted_tac, tac_uncertainty = voxel_average_w_uncertainty(pet_masked_region)
        region_tac = TimeActivityCurve(times=tac_times_in_mins,
                                       activity=extracted_tac,
                                       uncertainty=tac_uncertainty)
        if out_tac_prefix:
            out_tac_path = os.path.join(out_tac_dir,
                                        f'{out_tac_prefix}_seg-{str_to_pascal_case(regions_abrev[i])}_tac.tsv')
        else:
            out_tac_path = os.path.join(out_tac_dir, f'seg-{str_to_pascal_case(regions_abrev[i])}_tac.tsv')
        region_tac.to_tsv(filename=out_tac_path)
    if verbose:
        print('Finished writing TACs.')


def roi_tac(input_image_4d_path: str,
            roi_image_path: str,
            region: list[int] | int,
            out_tac_path: str | None = None,
            time_frame_keyword: str = 'FrameReferenceTime') -> TimeActivityCurve:
    """
    Function to write Tissue Activity Curves for a single region, given a mask,
    4D PET image, and region mapping. Computes the average of the PET image 
    within each region. Writes a tsv table with region name, frame start time,
    and mean value within region.

    Args:
        input_image_path (str): Path to the 4D PET image from which the regional TAC will be
            extracted.
        roi_image_path (str): Path to the segmentation image containing ROIs. Must be in the same
            space as input_image.
        region (list[int] | int): The region or regions that will be extracted as a TAC. If a list
            of regions are provided, the function combines all listed regions and calculates the
            TAC from the merged region.
        out_tac_dir (str): Path to the TSV where the regional TAC will be written to.
        time_frame_keyword (str): Keyword corresponding to either 'FrameReferenceTime' or
            'FrameTimesStart' to get the frame timing. Default 'FrameReferenceTime'.

    Returns:
        region_tac (TimeActivityCurve): The mean time activity curve for the region.
    """

    if time_frame_keyword not in ['FrameReferenceTime', 'FrameTimesStart']:
        raise ValueError("'time_frame_keyword' must be one of "
                         "'FrameReferenceTime' or 'FrameTimesStart'")

    pet_meta = image_io.load_metadata_for_nifti_with_same_filename(input_image_4d_path)
    pet_numpy = ants.image_read(input_image_4d_path).numpy()
    seg_numpy = ants.image_read(roi_image_path).numpy()

    region_mask = combine_regions_as_mask(segmentation_img=seg_numpy,
                                          label=region)
    pet_masked_region = apply_mask_4d(input_arr=pet_numpy,
                                      mask_arr=region_mask)
    extracted_tac, tac_uncertainty = voxel_average_w_uncertainty(pet_masked_region)
    region_tac = TimeActivityCurve(times=pet_meta[time_frame_keyword],
                                   activity=extracted_tac,
                                   uncertainty=tac_uncertainty)
    if out_tac_path is not None:
        region_tac.to_tsv(filename=out_tac_path)

    return region_tac

class WriteRegionalTacs:
    """
    Write regional TACs

    Attributes:
        pet_arr (np.ndarray): Numpy array containing 4D PET data.
        seg_arr (np.ndarray): Numpy array containing 3D discrete segmentation data.
        tac_extraction_func (Callable): A function that takes a 2D M x N numpy array with M voxels
            and N time frames as well as any number of optional keyword arguments and returns a
            tuple of 1D N-length numpy arrays with the calculated TAC and uncertainty.
        scan_timing (ScanTimingInfo): Scan timing for the input PET image.
        region_names (list): Names of regions to use in the analysis.
        region_maps (list): Region mappings to use in the analysis, corresponding 1-1 with
            region_names.


    Example:

        .. code-block:: python

            from petpal.preproc.regional_tac_extraction import WriteRegionalTacs
            from petpal.utils.bids_utils import gen_bids_like_filepath, gen_bids_like_dir_path
            
            pet_image_path = gen_bids_like_filepath(sub_id='001',
                                                    ses_id='01',
                                                    suffix='pet',
                                                    ext='.nii.gz')
            seg_image_path = gen_bids_like_filepath(sub_id='001',
                                                    ses_id='01',
                                                    bids_dir='../derivatives/petpal/'
                                                    suffix='seg',
                                                    modality='seg',
                                                    space='pet',
                                                    ext='.nii.gz')
            tac_output_dir = gen_bids_like_dir_path(sub_id='001',
                                                    ses_id='01',
                                                    modality='tacs',
                                                    sup_dir='../derivatives/petpal/')
            tac_calculator = WriteRegionalTacs(input_image_path=pet_image_path,
                                               segmentation_path=seg_image_path,
                                               label_map_path='dseg.tsv')
            tac_calculator(out_tac_dir=tac_output_dir,
                           out_tac_prefix='sub-001_ses-01',
                           one_tsv_per_region=False)

    """
    def __init__(self,
                 input_image_path: str | pathlib.Path,
                 segmentation_path: str | pathlib.Path,
                 label_map: str | pathlib.Path,
                 tac_extraction_func: Callable=voxel_average_w_uncertainty):
        """Initialize WriteRegionalTacs.
        
        Args:
            input_image_path (str | pathlib.Path): Path to input 4D PET image.
            segmentation_path (str | pathlib.Path): Path to 3D discrete segmentation image. Must
                match input PET image space.
            label_map_path (str | pathlib.Path): Path to label map 'dseg.tsv' file containing names
                and mapping for regions of interest in the study.
            tac_extraction_func (Callable): Function to get TAC from 2D array of voxels. Default
                :func:`~petpal.preproc.regional_tac_extraction.voxel_average_w_uncertainty`.
        """
        self.pet_arr = ants.image_read(filename=input_image_path).numpy()
        self.seg_arr = ants.image_read(filename=segmentation_path).numpy()

        self.tac_extraction_func = tac_extraction_func
        self.scan_timing = ScanTimingInfo.from_nifti(input_image_path)

<<<<<<< HEAD
        label_map = image_io.read_label_map_tsv(label_map_file=label_map_path)
        self.region_names = [str_to_pascal_case(label) for label in label_map['abbreviation']]
        self.region_maps = label_map['mapping'].to_list()
=======
        label_map_dict = LabelMapLoader(label_map_option=label_map).label_map
        self.region_names = list(label_map_dict.keys())
        self.region_maps = list(label_map_dict.values())
>>>>>>> 4a412609

    def set_tac_extraction_func(self, tac_extraction_func: Callable):
        """Sets the tac extraction function used to a different function.
        
        The selected function must take a 2D array of the masked voxels as input, and return the 
        calculated activity and uncertainty across the masked voxels outputs.

        Args:
            tac_extraction_func (Callable): Function that takes a 2D M x N numpy array with M
                voxels and N time frames as well as any number of optional keyword arguments and
                returns a tuple of 1D N-length numpy arrays with the calculated TAC and
                uncertainty.
        """
        self.tac_extraction_func = tac_extraction_func


    def find_label_name(self, label: int) -> str:
        """Find the name for a label based on the provided label map. If a name is not found,
        return 'UNK' followed by the label index.
        
        Args:
            label (int): Label mapping for a region.
        
        Returns:
            region_name (str): Name of the region corresponding to the provided label."""
        try:
            label_map_loc = self.region_maps.index(label)
            region_name = self.region_names[label_map_loc]
        except ValueError:
            region_name = f'UNK{label:>04}'
        return region_name


    def extract_tac(self,region_mapping: int | list[int], **tac_calc_kwargs) -> TimeActivityCurve:
        """
        Run self.tac_extraction_func on one region and return the TAC.

        Args:
            region_mapping (int | list[int]): The integer ID or IDs corresponding to the ROI.
            **tac_calc_kwargs: Additional keyword arguments passed on to tac_extraction_func.
    
        Returns:
            region_tac (TimeActivityCurve): The calculated TAC for the region. 
        """
        region_mask = combine_regions_as_mask(segmentation_img=self.seg_arr,
                                              label=region_mapping)
        pet_masked_region = apply_mask_4d(input_arr=self.pet_arr,
                                          mask_arr=region_mask)
        extracted_tac, uncertainty = self.tac_extraction_func(pet_voxels=pet_masked_region,
                                                              **tac_calc_kwargs)
        region_tac = TimeActivityCurve(times=self.scan_timing.center_in_mins,
                                       activity=extracted_tac,
                                       uncertainty=uncertainty)
        return region_tac


    def write_tacs(self,
                   out_tac_prefix: str,
                   out_tac_dir: str | pathlib.Path,
                   one_tsv_per_region: bool=True,
                   **tac_calc_kwargs):
        """
        Function to write Tissue Activity Curves for each region, given a segmentation,
        4D PET image, and label map. Computes the average of the PET image within each
        region. Writes TACs in TSV format with region name, frame start time, frame end time, and
        activity and uncertainty within each region.

        Args:
            out_tac_prefix (str): Prefix for the output files, usually the BIDS subject and
                session ID.
            out_tac_dir (str | pathlib.Path): Output path where files are saved.
            one_tsv_per_region (bool): If True, write one TSV TAC file for each region in the
                image. If False, write one TSV file with all TACs in the image.
            **tac_calc_kwargs: Additional keywords passed onto tac_extraction_func.
        """
        tacs_data = pd.DataFrame()

        tacs_data['frame_start(min)'] = self.scan_timing.start_in_mins
        tacs_data['frame_end(min)'] = self.scan_timing.end_in_mins

        for i,region_name in enumerate(self.region_names):
            mappings = self.region_maps[i]
            tac = self.extract_tac(region_mapping=mappings, **tac_calc_kwargs)
            if one_tsv_per_region:
                tac.to_tsv(filename=f'{out_tac_dir}/{out_tac_prefix}_seg-{region_name}_tac.tsv')
            else:
                tacs_data[region_name] = tac.activity
                tacs_data[f'{region_name}_unc'] = tac.uncertainty

        if not one_tsv_per_region:
            tacs_data.to_csv(f'{out_tac_dir}/{out_tac_prefix}_multitacs.tsv', sep='\t', index=False)

    def __call__(self,
                 out_tac_prefix: str,
                 out_tac_dir: str | pathlib.Path,
                 one_tsv_per_region: bool=True,
                 **tac_calc_kwargs):
        """Runs TAC computation and writing by running `self.write_tacs`.
        
        Args:
            out_tac_prefix (str): Prefix for the output files, usually the BIDS subject and
                session ID.
            out_tac_dir (str | pathlib.Path): Output path where files are saved.
            one_tsv_per_region (bool): If True, write one TSV TAC file for each region in the
                image. If False, write one TSV file with all TACs in the image.
            **tac_calc_kwargs: Additional keywords passed onto tac_extraction_func."""
        self.write_tacs(out_tac_prefix=out_tac_prefix,
                        out_tac_dir=out_tac_dir,
                        one_tsv_per_region=one_tsv_per_region,
                        **tac_calc_kwargs)<|MERGE_RESOLUTION|>--- conflicted
+++ resolved
@@ -11,12 +11,7 @@
 from .segmentation_tools import combine_regions_as_mask
 from ..utils import image_io
 from ..utils.scan_timing import ScanTimingInfo
-<<<<<<< HEAD
-from ..utils.useful_functions import (check_physical_space_for_ants_image_pair,
-                                      str_to_pascal_case)
-=======
 from ..utils.useful_functions import check_physical_space_for_ants_image_pair
->>>>>>> 4a412609
 from ..utils.time_activity_curve import TimeActivityCurve
 from ..meta.label_maps import LabelMapLoader
 
@@ -313,15 +308,9 @@
         self.tac_extraction_func = tac_extraction_func
         self.scan_timing = ScanTimingInfo.from_nifti(input_image_path)
 
-<<<<<<< HEAD
-        label_map = image_io.read_label_map_tsv(label_map_file=label_map_path)
-        self.region_names = [str_to_pascal_case(label) for label in label_map['abbreviation']]
-        self.region_maps = label_map['mapping'].to_list()
-=======
         label_map_dict = LabelMapLoader(label_map_option=label_map).label_map
         self.region_names = list(label_map_dict.keys())
         self.region_maps = list(label_map_dict.values())
->>>>>>> 4a412609
 
     def set_tac_extraction_func(self, tac_extraction_func: Callable):
         """Sets the tac extraction function used to a different function.
