"""
Methods applying to segmentations.

Available methods:
* :meth:`region_blend`: Merge regions in a segmentation image into a mask with value 1
* :meth:`resample_segmentation`: Resample a segmentation image to the affine of a 4D PET image.
* :meth:`vat_wm_ref_region`: Compute the white matter reference region for the VAT radiotracer.

TODO:
 * Find a more efficient way to find the region mask in :meth:`segmentations_merge` that works for region=1

"""
import functools
import numpy as np
import ants
import nibabel
from nibabel import processing
import pandas as pd

<<<<<<< HEAD
from . import motion_corr
from . import image_operations_4d
=======
from . import image_operations_4d, motion_corr
>>>>>>> 9efd09fb
from ..utils import math_lib




def region_blend(segmentation_numpy: np.ndarray,
                 regions_list: list):
    """
    Takes a list of regions and a segmentation, and returns a mask with only the listed regions.

    Args:
        segmentation_numpy (np.ndarray): Segmentation image data array
        regions_list (list): List of regions to include in the mask

    Returns:
        regions_blend (np.ndarray): Mask array with value one where
            segmentation values are in the list of regions provided, and zero
            elsewhere.
    """
    regions_blend = np.zeros(segmentation_numpy.shape)
    for region in regions_list:
        region_mask = segmentation_numpy == region
        region_mask_int = region_mask.astype(int)
        regions_blend += region_mask_int
    return regions_blend


def segmentations_merge(segmentation_primary: np.ndarray,
                        segmentation_secondary: np.ndarray,
                        regions: list) -> np.ndarray:
    """
    Merge segmentations by assigning regions to a primary segmentation image from a secondary
    segmentation. Region indices are pulled from the secondary into the primary from a list.

    Primary and secondary segmentations must have the same shape and orientation.

    Args:
        segmentation_primary (np.ndarray): The main segmentation to which new
            regions will be added.
        segmentation_secondary (np.ndarray): Distinct segmentation with regions
            to add to the primary.
        regions (list): List of regions to pull from the secondary to add to
            the primary.
    
    Returns:
        segmentation_primary (np.ndarray): The input segmentation with new
            regions added.
    """
    for region in regions:
        region_mask = (segmentation_secondary > region - 0.1) & (segmentation_secondary < region + 0.1)
        segmentation_primary[region_mask] = region
    return segmentation_primary


def binarize(input_image_numpy: np.ndarray,
             out_val: float=1):
    """
    Convert a segmentation image array into a mask by setting nonzero values
    to a uniform output value, typically one.

    Args:
        input_image_numpy (np.ndarray): Input image to be binarized to zero and
            another value.
        out_val (float): Uniform value output image is set to.
    
    Returns:
        bin_mask (np.ndarray): Image array of same shape as input, with values
            only zero and ``out_val``.
    """
    nonzero_voxels = (input_image_numpy > 1e-37) & (input_image_numpy < -1e-37)
    bin_mask = np.zeros(input_image_numpy.shape)
    bin_mask[nonzero_voxels] = out_val
    return bin_mask


def parcellate_right_left(segmentation_numpy: np.ndarray,
                          region: int,
                          new_right_region: int,
                          new_left_region: int) -> np.ndarray:
    """
    Divide a region within a segmentation image into right and left values.
    Assumes left and right sides are neatly subdivided by the image midplane,
    with right values below the mean value of the x-axis (zeroth axis) and left
    values above the mean value of the x-axis (zeroth axis).

    Intended to work with FreeSurfer segmentations on images loaded with
    nibabel. Use outside of these assumptions at your own risk.

    Args:
        segmentation_numpy (np.ndarray): Segmentation image array loaded with Nibabel, RAS+ orientation
        region (int): Region index in segmentation image to be split into left and right.
        new_right_region (int): Region on the right side assigned to previous region.
        new_left_region (int): Region on the left side assined to previous region.

    Returns:
        split_segmentation (np.ndarray): Original segmentation image array with new left and right values.
    """
    seg_shape = segmentation_numpy.shape
    x_mid = (seg_shape[0] - 1) // 2

    seg_region = np.where(segmentation_numpy==region)
    right_region = seg_region[0] <= x_mid
    seg_region_right = tuple((seg_region[0][right_region],
                              seg_region[1][right_region],
                              seg_region[2][right_region]))

    left_region = seg_region[0] > x_mid
    seg_region_left = tuple((seg_region[0][left_region],
                             seg_region[1][left_region],
                             seg_region[2][left_region]))
    
    split_segmentation = segmentation_numpy
    split_segmentation[seg_region_right] = new_right_region
    split_segmentation[seg_region_left] = new_left_region

    return split_segmentation


def replace_probabilistic_region(segmentation_numpy: np.ndarray,
                                 segmentation_zooms: list,
                                 blur_size_mm: float,
                                 regions: list,
                                 regions_to_replace: list):
    """
    Runs a correction on a segmentation by replacing a list of regions with
    a set of nearby regions. This is accomplished by creating masks of the
    nearby regions, blurring them to create probabilistic segmentation maps,
    finding the highest probability nearby region in the region to replace,
    and replacing values with the respective nearby region.

    This is useful for protocols where there residual regions not intended to
    be carried forward after generating new regions or merging segmentations.

    Args:
        segmentation_numpy (np.ndarray): Input segmentation array.
        segmentation_zooms (list): X,Y,Z side length of voxels in mm.
        blur_size_mm (float): FWHM of Gaussian kernal used to blur regions.
        regions (list): List of region indices to replace residual regions.
        regions_to_replace (list): List of regions to be replaced by nearby
            regions listed in ``regions``.

    Returns:
        segmentation_numpy (np.ndarray): The input segmentation with replaced
            regions.
    """
    segmentations_combined = []
    for region in regions:
        region_mask = region_blend(segmentation_numpy=segmentation_numpy,
                                   regions_list=[region])

        region_blur = math_lib.gauss_blur_computation(input_image=region_mask,
                                                      blur_size_mm=blur_size_mm,
                                                      input_zooms=segmentation_zooms,
                                                      use_fwhm=True)
        segmentations_combined += [region_blur]
    
    segmentations_combined_np = np.array(segmentations_combined)
    probability_map = np.argmax(segmentations_combined_np,axis=0)
    blend = region_blend(segmentation_numpy=segmentation_numpy,
                         regions_list=regions_to_replace)

    for i, region in enumerate(regions):
        region_match = (probability_map == i) & (blend > 0)
        segmentation_numpy[region_match] = region
    
    return segmentation_numpy


def resample_segmentation(input_image_4d_path: str,
                          segmentation_image_path: str,
                          out_seg_path: str,
                          verbose: bool):
    """
    Resamples a segmentation image to the resolution of a 4D PET series image. Takes the affine 
    information stored in the PET image, and the shape of the image frame data, as well as the 
    segmentation image, and applies NiBabel's ``resample_from_to`` to resample the segmentation to
    the resolution of the PET image. This is used for extracting TACs from PET imaging where the 
    PET and ROI data are registered to the same space, but have different resolutions.

    Args:
        input_image_4d_path (str): Path to a .nii or .nii.gz file containing a 4D
            PET image, registered to anatomical space, to which the segmentation file is resampled.
        segmentation_image_path (str): Path to a .nii or .nii.gz file containing a 3D segmentation
            image, where integer indices label specific regions.
        out_seg_path (str): Path to a .nii or .nii.gz file to which the resampled segmentation
            image is written.
        verbose (bool): Set to ``True`` to output processing information.
    """
    pet_image = nibabel.load(input_image_4d_path)
    seg_image = nibabel.load(segmentation_image_path)
    pet_series = pet_image.get_fdata()
    image_first_frame = pet_series[:, :, :, 0]
    seg_resampled = processing.resample_from_to(from_img=seg_image,
                                                to_vox_map=(image_first_frame.shape, pet_image.affine),
                                                order=0)
    nibabel.save(seg_resampled, out_seg_path)
    if verbose:
        print(f'Resampled segmentation saved to {out_seg_path}')


def vat_wm_ref_region(input_segmentation_path: str,
                      out_segmentation_path: str):
    """
    Generates the cortical white matter reference region described in O'Donnell
    JL et al. (2024) PET Quantification of [18F]VAT in Human Brain and Its 
    Test-Retest Reproducibility and Age Dependence. J Nucl Med. 2024 Jun 
    3;65(6):956-961. doi: 10.2967/jnumed.123.266860. PMID: 38604762; PMCID:
    PMC11149597. Requires FreeSurfer segmentation with original label mappings.

    Args:
        input_segmentation_path (str): Path to segmentation on which white
            matter reference region is computed.
        out_segmentation_path (str): Path to which white matter reference
            region mask image is saved.
    """
    wm_regions = [2,41,251,252,253,254,255,77,3000,3001,3002,3003,3004,3005,
                  3006,3007,3008,3009,3010,3011,3012,3013,3014,3015,3016,3017,
                  3018,3019,3020,3021,3022,3023,3024,3025,3026,3027,3018,3029,
                  3030,3031,3032,3033,3034,3035,4000,4001,4002,4003,4004,4005,
                  4006,4007,4008,4009,4010,4011,4012,4013,4014,4015,4016,4017,
                  4018,4019,4020,4021,4022,4023,4024,4025,4026,4027,4028,4029,
                  4030,4031,4032,4033,4034,4035,5001,5002]
    csf_regions = [4,14,15,43,24]

    segmentation = nibabel.load(input_segmentation_path)
    seg_image = segmentation.get_fdata()
    seg_resolution = segmentation.header.get_zooms()

    wm_merged = region_blend(segmentation_numpy=seg_image,
                                                 regions_list=wm_regions)
    csf_merged = region_blend(segmentation_numpy=seg_image,
                                                  regions_list=csf_regions)
    wm_csf_merged = wm_merged + csf_merged

    wm_csf_blurred = math_lib.gauss_blur_computation(input_image=wm_csf_merged,
                                                     blur_size_mm=9,
                                                     input_zooms=seg_resolution,
                                                     use_fwhm=True)
    
    wm_csf_eroded = image_operations_4d.threshold(input_image_numpy=wm_csf_blurred,
                                                  lower_bound=0.95)
    wm_csf_eroded_keep = np.where(wm_csf_eroded>0)
    wm_csf_eroded_mask = np.zeros(wm_csf_eroded.shape)
    wm_csf_eroded_mask[wm_csf_eroded_keep] = 1

    wm_erode = wm_csf_eroded_mask * wm_merged

    wm_erode_save = nibabel.nifti1.Nifti1Image(dataobj=wm_erode,
                                               affine=segmentation.affine,
                                               header=segmentation.header)
    nibabel.save(img=wm_erode_save,
                 filename=out_segmentation_path)

def vat_wm_region_merge(wmparc_segmentation_path: str,
                        out_image_path: str,
                        wm_ref_segmentation_path: str,
                        bs_segmentation_path: str = None):
    """
    Merge subcortical structures into a merged segmentation image according to
    the protocol for processing the VAT radiotracer.

    Args:
        wmparc_segmentation_path (str): Path to `wmparc` segmentation generated
            by FreeSurfer.
        out_image_path (str): Path to which output fused segmentation is saved.
        wm_ref_segmentation_path (str): Path to eroded white matter reference
            region generated by :meth:`vat_wm_ref_region`.
        bs_segmentation_path (str): Path to brainstem segmentation generated by
            FreeSurfer. If None, then skip.
    """
    wmparc = nibabel.load(wmparc_segmentation_path)
    wm_ref = nibabel.load(wm_ref_segmentation_path)

    wmparc_img = wmparc.get_fdata()
    wm_ref_img = wm_ref.get_fdata()

    zooms = wmparc.header.get_zooms()

    wmparc_split = parcellate_right_left(segmentation_numpy=wmparc_img,
                                         region=77,
                                         new_right_region=2,
                                         new_left_region=41)

    if bs_segmentation_path is None:
        wmparc_bs = wmparc_split
    else:
        bs = nibabel.load(bs_segmentation_path)
        bs_img = bs.get_fdata()
        wmparc_bs = segmentations_merge(segmentation_primary=wmparc_split,
                                        segmentation_secondary=bs_img,
                                        regions=[173,174,175])
    wmparc_bs_prob = replace_probabilistic_region(segmentation_numpy=wmparc_bs,
                                                  segmentation_zooms=zooms,
                                                  blur_size_mm=6,
                                                  regions=[257,15,165],
                                                  regions_to_replace=[16])

    wmparc_bs_wmref = segmentations_merge(segmentation_primary=wmparc_bs_prob,
                                          segmentation_secondary=wm_ref_img,
                                          regions=[1])
    if len(wmparc_bs_wmref.shape)==4:
        out_array = wmparc_bs_wmref[:,:,:,0]
    else:
        out_array = wmparc_bs_wmref
    out_file = nibabel.nifti1.Nifti1Image(dataobj=out_array,
                                          header=wmparc.header,
                                          affine=wmparc.affine)
    nibabel.save(out_file,out_image_path)


def gw_segmentation(freesurfer_path: str,
                    dseg_path: str,
                    output_path: str):
    """
    Creates a gray matter and a white matter mask based on FreeSurfer regions. Useful for PVC.
    """
    dseg = pd.read_csv(dseg_path,sep=r'\s+')
    freesurfer = ants.image_read(freesurfer_path)
    freesurfer_np = freesurfer.numpy()
    gm_map = np.zeros_like(freesurfer_np)
    wm_map = np.zeros_like(freesurfer_np)

    for i,mapping in enumerate(dseg['mapping']):
        gw_label = dseg['gray_white_matter'].iloc[i]
        region_seg = np.where(freesurfer_np==mapping)
        if gw_label == 0:
            gm_map[region_seg] = 1
        elif gw_label == 1:
            wm_map[region_seg] = 1

    gm_img = ants.from_numpy(data=gm_map,
                             origin=freesurfer.origin,
                             spacing=freesurfer.spacing,
                             direction=freesurfer.direction)
    wm_img = ants.from_numpy(data=wm_map,
                             origin=freesurfer.origin,
                             spacing=freesurfer.spacing,
                             direction=freesurfer.direction)
    gw_map_template = motion_corr._gen_nd_image_based_on_image_list([gm_img,wm_img])
    gw_map_4d = ants.list_to_ndimage(image=gw_map_template,image_list=[gm_img,wm_img])
    ants.image_write(gw_map_4d,output_path)


def subcortical_mask(input_seg_path: str,
                     output_seg_path: str=None,
                     subcortical_regions: list=None):
    """
    Gets a mask for subcortical regions from a FreeSurfer label image.

    Args:
        input_seg_path (str): Path to segmentation label image.
        output_seg_path (str): Path to which subcortical mask is saved.
        subcortical regions (list): Regions to include in the subcortical mask. Uses a built in
            list of subcortical mappings unless overridden by the user.
    
    Returns:
        subcortical_img (ants.ANTsImage): Subcortical mask image.

    .. important::
        * Subcortical mappings are assumed to correspond to a subset of FreeSurfer subcortical
            regions
        * Default regions: whole cerebellum, thalamus, caudate, putamen, pallidum, brainstem.
    """
    subcortical_mappings = [7,8,10,11,12,13,16,49,50,51,52,173,174,175]

    if subcortical_regions is None:
        subcortical_regions = subcortical_mappings

    segmentation = ants.image_read(input_seg_path)
    segmentation_np = segmentation.numpy()
    subcortical_mask_arr = np.zeros(segmentation_np.shape)
    for region in subcortical_regions:
        region_seg = np.where(segmentation_np==region)
        subcortical_mask_arr[region_seg] = 1
    subcortical_img = ants.from_numpy(
        data=subcortical_mask_arr,
        origin=segmentation.origin,
        spacing=segmentation.spacing,
        direction=segmentation.direction
    )
<<<<<<< HEAD
    ants.image_write(subcortical_img,output_seg_path)
    return subcortical_img


def ANTsImageToANTsImage(func):
    @functools.wraps(func)
    def wrapper(in_img:ants.core.ANTsImage | str,
                out_path: str,
                *args, **kwargs):
        if isinstance(in_img, str):
            in_image = ants.image_read(in_img)
        elif isinstance(in_img, ants.core.ANTsImage):
            in_image = in_img
        else:
            raise TypeError('in_img must be str or ants.core.ANTsImage')
        out_img = func(in_image, *args, **kwargs)
        if out_path is not None:
            ants.image_write(out_img, out_path)
        return out_img
    return wrapper


def calc_vesselness_measure_image(input_image: ants.core.ANTsImage,
                                  sig_min: float = 1.0,
                                  sig_max: float = 8.0,
                                  alpha: float = 2.0,
                                  beta: float = 0.2,
                                  gamma: float = 5.0,
                                  morph_open_radius: int = 1) -> ants.core.ANTsImage:
    assert len(input_image.shape) == 3, "Input image must be 3D."

    tmp_img = input_image / input_image.max()
    hess_objectness_img = tmp_img.hessian_objectness(sigma_min=sig_min,
                                                     sigma_max=sig_max,
                                                     gamma=gamma,
                                                     alpha=alpha,
                                                     beta=beta)
    if morph_open_radius > 0:
        hess_objectness_img = hess_objectness_img.morphology(operation='open',
                                                             radius=morph_open_radius,
                                                             mtype='grayscale')
    return hess_objectness_img


def calc_vesselness_mask_from_quantiled_vesselness(input_image: ants.core.ANTsImage,
                                                   min_quartile: float = 0.99,
                                                   morph_dil_radius: int = 0,
                                                   z_crop:int = 3) -> ants.core.ANTsImage:
    assert 1 > min_quartile >= 0, "Minimal quartile must be greater than 0 and less than 1."

    vess_vals_arr = input_image.numpy()
    vess_vals_arr = vess_vals_arr[vess_vals_arr !=0 ].flatten()
    thresh_val = np.quantile(vess_vals_arr, q=min_quartile)
    vess_mask = input_image.threshold_image(low_thresh=thresh_val, high_thresh=None)

    vess_mask[:, :, :z_crop] = 0

    if morph_dil_radius > 0:
        vess_mask = vess_mask.morphology(operation='dilate', radius=morph_dil_radius)
    return vess_mask

step_calc_vesselness_measure_image = ANTsImageToANTsImage(calc_vesselness_measure_image)
step_calc_vesselness_mask_from_quantiled_vesselness = ANTsImageToANTsImage(calc_vesselness_mask_from_quantiled_vesselness)
=======

    if output_seg_path is not None:
        ants.image_write(subcortical_img,output_seg_path)

    return subcortical_img
>>>>>>> 9efd09fb
<|MERGE_RESOLUTION|>--- conflicted
+++ resolved
@@ -15,17 +15,12 @@
 import ants
 import nibabel
 from nibabel import processing
+
+from petpal.preproc import motion_corr
 import pandas as pd
 
-<<<<<<< HEAD
-from . import motion_corr
-from . import image_operations_4d
-=======
 from . import image_operations_4d, motion_corr
->>>>>>> 9efd09fb
 from ..utils import math_lib
-
-
 
 
 def region_blend(segmentation_numpy: np.ndarray,
@@ -377,7 +372,7 @@
         output_seg_path (str): Path to which subcortical mask is saved.
         subcortical regions (list): Regions to include in the subcortical mask. Uses a built in
             list of subcortical mappings unless overridden by the user.
-    
+
     Returns:
         subcortical_img (ants.ANTsImage): Subcortical mask image.
 
@@ -403,8 +398,10 @@
         spacing=segmentation.spacing,
         direction=segmentation.direction
     )
-<<<<<<< HEAD
-    ants.image_write(subcortical_img,output_seg_path)
+
+    if output_seg_path is not None:
+        ants.image_write(subcortical_img,output_seg_path)
+
     return subcortical_img
 
 
@@ -466,11 +463,4 @@
     return vess_mask
 
 step_calc_vesselness_measure_image = ANTsImageToANTsImage(calc_vesselness_measure_image)
-step_calc_vesselness_mask_from_quantiled_vesselness = ANTsImageToANTsImage(calc_vesselness_mask_from_quantiled_vesselness)
-=======
-
-    if output_seg_path is not None:
-        ants.image_write(subcortical_img,output_seg_path)
-
-    return subcortical_img
->>>>>>> 9efd09fb
+step_calc_vesselness_mask_from_quantiled_vesselness = ANTsImageToANTsImage(calc_vesselness_mask_from_quantiled_vesselness)